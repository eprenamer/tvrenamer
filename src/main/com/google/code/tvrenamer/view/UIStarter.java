--- conflicted
+++ resolved
@@ -496,17 +496,10 @@
     for (TableItem item : tblResults.getItems()) {
       if (all || item.getChecked()) {
         int index = Integer.parseInt(item.getText(0)) - 1;
-<<<<<<< HEAD
-
-        FileEpisode episode = files.get(index);
-        File file = episode.getFile();
-        File newFile = new File(file.getParent() + pathSeparator + item.getText(2));
-=======
-        String currentName = files.get(index);
+        File currentFile = files.get(index).getFile();
+        String currentName = currentFile.getName();
         String newName = item.getText(2);
-        File file = new File(currentName);
         File newFile = new File(file.getParent() + pathSeparator + newName);
->>>>>>> 20b21224
 
         if (newFile.exists() && !newName.equals(currentName)) {
           String message = "File " + newFile + " already exists.\n" + file + " was not renamed!";
