package com.google.code.tvrenamer.view;

import java.io.File;
import java.io.InputStream;
import java.text.Collator;
import java.text.DecimalFormat;
import java.util.ArrayList;
import java.util.HashSet;
import java.util.List;
import java.util.Locale;
import java.util.Set;

import javax.swing.JOptionPane;

import org.eclipse.swt.SWT;
import org.eclipse.swt.custom.TableEditor;
import org.eclipse.swt.dnd.DND;
import org.eclipse.swt.dnd.DropTarget;
import org.eclipse.swt.dnd.DropTargetAdapter;
import org.eclipse.swt.dnd.DropTargetEvent;
import org.eclipse.swt.dnd.FileTransfer;
import org.eclipse.swt.dnd.Transfer;
import org.eclipse.swt.events.SelectionAdapter;
import org.eclipse.swt.events.SelectionEvent;
import org.eclipse.swt.graphics.Image;
import org.eclipse.swt.graphics.Point;
import org.eclipse.swt.graphics.Rectangle;
import org.eclipse.swt.layout.GridData;
import org.eclipse.swt.layout.GridLayout;
import org.eclipse.swt.widgets.Button;
import org.eclipse.swt.widgets.Composite;
import org.eclipse.swt.widgets.Display;
import org.eclipse.swt.widgets.Event;
import org.eclipse.swt.widgets.FileDialog;
import org.eclipse.swt.widgets.Label;
import org.eclipse.swt.widgets.Listener;
import org.eclipse.swt.widgets.MessageBox;
import org.eclipse.swt.widgets.Monitor;
import org.eclipse.swt.widgets.Shell;
import org.eclipse.swt.widgets.Table;
import org.eclipse.swt.widgets.TableColumn;
import org.eclipse.swt.widgets.TableItem;
import org.eclipse.swt.widgets.Text;

import com.google.code.tvrenamer.controller.TVRenamer;
import com.google.code.tvrenamer.model.FileEpisode;
import com.google.code.tvrenamer.model.Season;
import com.google.code.tvrenamer.model.Show;
<<<<<<< HEAD
import com.google.code.tvrenamer.model.util.TVRenamerLogger;
import com.google.code.tvrenamer.model.util.Constants.SWTMessageBoxType;
import com.google.code.tvrenamer.model.ShowStore;
=======
import com.google.code.tvrenamer.model.ShowStore;
import com.google.code.tvrenamer.model.util.Constants;
>>>>>>> 8a308e6f

public class UIStarter {
  private static final String pathSeparator = System.getProperty("file.separator");
  public static final String DEFAULT_FORMAT_STRING = "%S [%sx%e] %t";

<<<<<<< HEAD
  private static TVRenamerLogger logger = new TVRenamerLogger(UIStarter.class);

=======
>>>>>>> 8a308e6f
  private static Shell shell;

  private Button btnBrowse;

  private Button btnReset;

  private Table tblResults;

  private Button btnFormat;
  private Text textFormat;

  private Button btnRenameAll;
  private Button btnRenameSelected;
<<<<<<< HEAD

  private Button btnCancel;

  private Label lblStatus;

=======

  private Button btnCancel;

  private Label lblStatus;

>>>>>>> 8a308e6f
  private List<FileEpisode> files;

  public static void main(String[] args) {
    UIStarter ui = new UIStarter();
    ui.init();
    ui.launch();
  }

  private void init() {
    // Set up environment
    GridLayout gridLayout = new GridLayout(5, false);
    final Display display = new Display();
    Display.setAppName("TVRenamer");
    shell = new Shell(display);
    shell.setText("TVRenamer");
    shell.setLayout(gridLayout);

    setupBrowseDialog();
    setupFormatBox();
    setupResultsTable();
    setupTableDragDrop();

    btnRenameAll = new Button(shell, SWT.PUSH);
    btnRenameAll.setText("Rename All");

    btnRenameSelected = new Button(shell, SWT.PUSH);
    btnRenameSelected.setText("Rename Selected");

    lblStatus = new Label(shell, SWT.NONE);
    lblStatus.setText("");
    lblStatus.setLayoutData(new GridData(SWT.FILL, SWT.FILL, true, false));


    btnCancel = new Button(shell, SWT.PUSH);
    btnCancel.setText("Cancel");
    btnCancel.setEnabled(false);
    btnCancel.setLayoutData(new GridData(SWT.END, SWT.FILL, false, false));

    final Button btnQuit = new Button(shell, SWT.PUSH);
    btnQuit.setText("Quit");
    btnQuit.setLayoutData(new GridData(SWT.END, SWT.FILL, false, false));

    btnRenameAll.addSelectionListener(new SelectionAdapter() {
      @Override
      public void widgetSelected(SelectionEvent e) {
        renameFiles(true);
      }
    });

    btnRenameSelected.addSelectionListener(new SelectionAdapter() {
      @Override
      public void widgetSelected(SelectionEvent e) {
        renameFiles(false);
      }
    });

    btnQuit.addSelectionListener(new SelectionAdapter() {
      @Override
      public void widgetSelected(SelectionEvent e) {
        display.dispose();
      }
    });

    setApplicationIcon(display);
  }

  private void setupBrowseDialog() {
    final FileDialog fd = new FileDialog(shell, SWT.MULTI);
    btnBrowse = new Button(shell, SWT.PUSH);
    btnBrowse.setText("Browse files...");

    btnBrowse.addSelectionListener(new SelectionAdapter() {
      @Override
      public void widgetSelected(SelectionEvent e) {

        String pathPrefix = fd.open();
        if (pathPrefix != null) {
          File file = new File(pathPrefix);
          pathPrefix = file.getParent();

          String[] fileNames = fd.getFileNames();
          for (int i = 0; i < fileNames.length; i++) {
            fileNames[i] = pathPrefix + pathSeparator + fileNames[i];
          }

          initiateRenamer(fileNames);
        }
      }
    });
  }

  private void setupFormatBox() {
    final Composite formatParent = new Composite(shell, SWT.NONE);
    GridData formatData = new GridData(SWT.END, SWT.CENTER, false, false);
    formatData.horizontalSpan = 4;
    formatData.widthHint = 250;
    formatParent.setLayout(new GridLayout(4, false));
    formatParent.setLayoutData(formatData);

    final Label lblFormat = new Label(formatParent, SWT.NONE);
    lblFormat.setText("Format:");

    textFormat = new Text(formatParent, SWT.LEFT | SWT.SINGLE | SWT.BORDER);
    textFormat.setText("%S [%sx%e] %t");
    textFormat.setLayoutData(new GridData(GridData.FILL_HORIZONTAL));

    btnFormat = new Button(formatParent, SWT.PUSH);
    btnFormat.setText("Apply");
    shell.setDefaultButton(btnFormat);

    btnFormat.addSelectionListener(new SelectionAdapter() {
      @Override
      public void widgetSelected(SelectionEvent e) {
        populateTable();
      }
    });

    btnReset = new Button(formatParent, SWT.PUSH);
    btnReset.setText("Reset");
    btnReset.setEnabled(true);

    btnReset.addSelectionListener(new SelectionAdapter() {
      @Override
      public void widgetSelected(SelectionEvent e) {
        textFormat.setText(DEFAULT_FORMAT_STRING);
        populateTable();
      }
    });
  }

  private void setupResultsTable() {
    tblResults = new Table(shell, SWT.CHECK);
    tblResults.setHeaderVisible(true);
    tblResults.setLinesVisible(true);
    GridData gridData = new GridData(GridData.FILL_BOTH);
    // gridData.widthHint = 780;
    gridData.heightHint = 200;
    gridData.horizontalSpan = 5;
    tblResults.setLayoutData(gridData);

    final TableColumn col1 = new TableColumn(tblResults, SWT.LEFT);
    col1.setText("Index");
    col1.setWidth(50);

    final TableColumn col2 = new TableColumn(tblResults, SWT.LEFT);
    col2.setText("Current Name");
    col2.setWidth(350);

    final TableColumn col3 = new TableColumn(tblResults, SWT.LEFT);
    col3.setText("Proposed Name");
    col3.setWidth(350);

    // editable table
    final TableEditor editor = new TableEditor(tblResults);
    editor.horizontalAlignment = SWT.CENTER;
    editor.grabHorizontal = true;

    col1.addSelectionListener(new SelectionAdapter() {
      @Override
      public void widgetSelected(SelectionEvent e) {
        tblResults
        .setSortDirection(tblResults.getSortDirection() == SWT.DOWN ? SWT.UP
            : SWT.DOWN);
        sortTable(col1, 1);
        tblResults.setSortColumn(col1);
      }
    });

    col2.addSelectionListener(new SelectionAdapter() {
      @Override
      public void widgetSelected(SelectionEvent e) {
        tblResults
        .setSortDirection(tblResults.getSortDirection() == SWT.DOWN ? SWT.UP
            : SWT.DOWN);
        sortTable(col2, 2);
        tblResults.setSortColumn(col2);
      }
    });

    col3.addSelectionListener(new SelectionAdapter() {
      @Override
      public void widgetSelected(SelectionEvent e) {
        tblResults
        .setSortDirection(tblResults.getSortDirection() == SWT.DOWN ? SWT.UP
            : SWT.DOWN);
        sortTable(col3, 1);
        tblResults.setSortColumn(col3);
      }
    });

    Listener tblEditListener = new Listener() {
      public void handleEvent(Event event) {
        Rectangle clientArea = tblResults.getClientArea();
        Point pt = new Point(event.x, event.y);
        int index = tblResults.getTopIndex();
        while (index < tblResults.getItemCount()) {
          boolean visible = false;
          final TableItem item = tblResults.getItem(index);
          for (int i = 0; i < tblResults.getColumnCount(); i++) {
            Rectangle rect = item.getBounds(i);
            if (rect.contains(pt)) {
              final int column = i;
              final Text text = new Text(tblResults, SWT.NONE);
              Listener textListener = new Listener() {
                @SuppressWarnings("fallthrough")
                public void handleEvent(final Event e) {
                  switch (e.type) {
                  case SWT.FocusOut:
                    item.setText(column, text.getText());
                    text.dispose();
                    break;
                  case SWT.Traverse:
                    switch (e.detail) {
                    case SWT.TRAVERSE_RETURN:
                      item.setText(column, text.getText());
                      // fall through
                    case SWT.TRAVERSE_ESCAPE:
                      text.dispose();
                      e.doit = false;
                    }
                    break;
                  }
                }
              };
              text.addListener(SWT.FocusOut, textListener);
              text.addListener(SWT.FocusIn, textListener);
              editor.setEditor(text, item, i);
              text.setText(item.getText(i));
              text.selectAll();
              text.setFocus();
              return;
            }
            if (!visible && rect.intersects(clientArea)) {
              visible = true;
            }
          }
          if (!visible) {
            return;
          }
          index++;
        }
      }
    };
    tblResults.addListener(SWT.MouseDown, tblEditListener);
  }

  private void setupTableDragDrop() {
    DropTarget dt = new DropTarget(tblResults, DND.DROP_DEFAULT | DND.DROP_MOVE);
    dt.setTransfer(new Transfer[] { FileTransfer.getInstance() });
    dt.addDropListener(new DropTargetAdapter() {
      @Override
      public void drop(DropTargetEvent e) {
        String fileList[] = null;
        FileTransfer ft = FileTransfer.getInstance();
        if (ft.isSupportedType(e.currentDataType)) {
          fileList = (String[]) e.data;
          initiateRenamer(fileList);
        }
      }
    });
  }

  private void setApplicationIcon(Display display) {
    try {
<<<<<<< HEAD
      InputStream icon = getClass().getResourceAsStream(
      "/icons/tvrenamer.png");
=======
      InputStream icon = getClass().getResourceAsStream("/icons/tvrenamer.png");
>>>>>>> 8a308e6f
      if (icon != null) {
        shell.setImage(new Image(display, icon));
      } else {
        shell.setImage(new Image(display, "res/icons/tvrenamer.png"));
      }
    } catch (Exception e) {
      e.printStackTrace();
    }
  }

  private void launch() {
    Display display = null;
    try {
      // place the window in the centre of the primary monitor
      Monitor primary = Display.getCurrent().getPrimaryMonitor();
      Rectangle bounds = primary.getBounds();
      Rectangle rect = shell.getBounds();
      int x = bounds.x + (bounds.width - rect.width) / 2;
      int y = bounds.y + (bounds.height - rect.height) / 2;
      shell.setLocation(x, y);

      // Start the shell
      shell.pack();
      shell.open();

      display = shell.getDisplay();
      while (!shell.isDisposed()) {
        if (!display.readAndDispatch()) {
          display.sleep();
        }
      }
      display.dispose();
<<<<<<< HEAD
    }
    catch(IllegalArgumentException argumentException) {
      String message = "Drag and Drop is not currently supported on your operating system, please use the 'Browse Files' option above";
      //		showMessageBox(Constants.ERROR, message);
      //		display.dispose();
      System.out.println(argumentException.getMessage() + " exception: " + message);
      argumentException.printStackTrace();
      JOptionPane.showMessageDialog(null, message);
      //		launch();
      System.exit(1);
    }
    catch(Exception exception) {
      String message = "An error occoured, please check your internet connection, java version or run from the command line to show errors";
      showMessageBox(SWTMessageBoxType.ERROR, message);
=======
    } catch (IllegalArgumentException argumentException) {
      String message = "Drag and Drop is not currently supported on your operating system, please use the 'Browse Files' option above";
      // showMessageBox(Constants.ERROR, message);
      // display.dispose();
      System.out.println(argumentException.getMessage() + " exception: "
          + message);
      argumentException.printStackTrace();
      JOptionPane.showMessageDialog(null, message);
      // launch();
      System.exit(1);
    } catch (Exception exception) {
      String message = "An error occoured, please check your internet connection, java version or run from the command line to show errors";
      showMessageBox(Constants.ERROR, message);
>>>>>>> 8a308e6f
      exception.printStackTrace();
    }
  }

  private void initiateRenamer(String[] fileNames) {
    toggleEnabledStatus();
    List<Thread> threads = new ArrayList<Thread>();
    files = new ArrayList<FileEpisode>();

    Set<String> showNames = new HashSet<String>();
    for (String fileName : fileNames) {
      final FileEpisode episode = TVRenamer.parseFilename(fileName);
      if (episode == null) {
        System.err.println("Couldn't parse file: " + fileName);
      } else {
        final String showName = episode.getShowName();
        if (!showNames.contains(showName)) {
          showNames.add(showName);

          Thread t = new Thread(new Runnable() {
            public void run() {
              ShowStore.addShow(showName);
            }
          });
          threads.add(t);
          t.start();
        }
        files.add(episode);
      }
    }

    // don't really like this, would prefer to do the shows as they get
    // downloaded, but will do for now

    for (Thread t : threads) {
      try {
        t.join();
      } catch (InterruptedException e) {
        e.printStackTrace();
      }
    }

    // all threads should have finished by now
    populateTable();
    toggleEnabledStatus();
  }

  private void toggleEnabledStatus() {
    btnFormat.setEnabled(!btnFormat.getEnabled());
    textFormat.setEnabled(!textFormat.getEnabled());

  }

  private void renameFiles(boolean all) {
    int renamedFiles = 0;
    for (TableItem item : tblResults.getItems()) {
      if (all || item.getChecked()) {
        int index = Integer.parseInt(item.getText(0)) - 1;
<<<<<<< HEAD
        
=======
>>>>>>> 8a308e6f
        FileEpisode episode = files.get(index);
        File file = episode.getFile();
        File newFile = new File(file.getParent() + pathSeparator
            + item.getText(2));
<<<<<<< HEAD

        if (newFile.exists()) {
          String message = "File " + newFile + " already exists.\n" + file + " was not renamed!";
          showMessageBox(SWTMessageBoxType.QUESTION, message);
        }
        else {
          file.renameTo(newFile);
          logger.info("Renamed " + file.getAbsolutePath() + " to " + newFile.getAbsolutePath());
          renamedFiles++;
          episode.setFile(newFile);
        }
=======
        file.renameTo(newFile);
        renamedFiles++;
        episode.setFile(newFile);
>>>>>>> 8a308e6f
      }
    }

    if (renamedFiles > 0) {
      if (renamedFiles == 1) {
        lblStatus.setText(renamedFiles + " file successfully renamed.");
      } else {
        lblStatus.setText(renamedFiles + " files successfully renamed.");
      }

      lblStatus.pack(true);
      populateTable();
    }

  }

  private void populateTable() {
    if (files == null) {
      return;
    }
    // Clear the table for new use
    tblResults.removeAll();
    for (int i = 0; i < files.size(); i++) {
      FileEpisode episode = files.get(i);
      String newFilename = getNewFilename(episode);
      TableItem item = new TableItem(tblResults, SWT.NONE);
      item.setText(new String[] { String.valueOf(i + 1),
          episode.getFile().getName(), newFilename });
      item.setChecked(true);
    }
  }

  private String getNewFilename(FileEpisode episode) {
    String showName = "Show not found";
    String seasonNum = "Season not found";
    String titleString = "Episode not found";

    Show show = ShowStore.getShow(episode.getShowName().toLowerCase());
    if (show != null) {
      showName = show.getName();

      Season season = show.getSeason(episode.getSeasonNumber());
      if (season != null) {
        seasonNum = String.valueOf(season.getNumber());

        String title = season.getTitle(episode.getEpisodeNumber());
        if (title != null) {
          titleString = TVRenamer.sanitiseTitle(title);
        } else {
          titleString += " (" + episode.getEpisodeNumber() + ")";
        }
      } else {
        seasonNum += " (" + episode.getSeasonNumber() + ")";
      }
    }
    String newFilename = textFormat.getText();
    newFilename = newFilename.replaceAll("%S", showName);
    newFilename = newFilename.replaceAll("%s", seasonNum);
    newFilename = newFilename.replaceAll("%e", new DecimalFormat("00")
        .format(episode.getEpisodeNumber()));
    newFilename = newFilename.replaceAll("%t", titleString);

    return newFilename + "."
        + TVRenamer.getExtension(episode.getFile().getName());
  }

  private void setSortedItem(int i, int j) {
    TableItem oldItem = tblResults.getItem(i);
    boolean wasChecked = oldItem.getChecked();
    int oldStyle = oldItem.getStyle();
    String[] values = { oldItem.getText(0), oldItem.getText(1),
        oldItem.getText(2) };
    oldItem.dispose();
    TableItem item = new TableItem(tblResults, oldStyle, j);
    item.setText(values);
    item.setChecked(wasChecked);

  }

  private void sortTable(TableColumn col, int position) {
    // Get the items
    TableItem[] items = tblResults.getItems();
    Collator collator = Collator.getInstance(Locale.getDefault());

    // Go through the item list and
    for (int i = 1; i < items.length; i++) {
      String value1 = items[i].getText(position);
      for (int j = 0; j < i; j++) {
        String value2 = items[j].getText(position);
        // Compare the two values and order accordingly
        if (tblResults.getSortDirection() == SWT.DOWN) {
          if (collator.compare(value1, value2) < 0) {
            setSortedItem(i, j);
            // the snippet replaces the items with the new items, we
            // do the same
            items = tblResults.getItems();
            break;
          }
        } else {
          if (collator.compare(value1, value2) > 0) {
            setSortedItem(i, j);
            // the snippet replaces the items with the new items, we
            // do the same
            items = tblResults.getItems();
            break;
          }
        }
      }
    }
  }

  public static void showMessageBox(SWTMessageBoxType type, String message) {
    int swtIconValue = -1;

    switch(type) {
    case QUESTION:
      swtIconValue = SWT.ICON_QUESTION;
<<<<<<< HEAD
      break;
    case MESSAGE:
      swtIconValue = SWT.ICON_INFORMATION;
      break;
    case WARNING:
      swtIconValue = SWT.ICON_WARNING;
      break;
    case ERROR:
      swtIconValue = SWT.ICON_ERROR;
      break;
    case OK:
      // Intentional missing break
    default:
      swtIconValue = SWT.OK;
=======
    } else {
      return;
>>>>>>> 8a308e6f
    }

    logger.info("swtIconValue: " + swtIconValue);
    MessageBox msgSuccess = new MessageBox(shell, swtIconValue);
    msgSuccess.setMessage(message);
    msgSuccess.open();
  }
}<|MERGE_RESOLUTION|>--- conflicted
+++ resolved
@@ -46,24 +46,15 @@
 import com.google.code.tvrenamer.model.FileEpisode;
 import com.google.code.tvrenamer.model.Season;
 import com.google.code.tvrenamer.model.Show;
-<<<<<<< HEAD
 import com.google.code.tvrenamer.model.util.TVRenamerLogger;
 import com.google.code.tvrenamer.model.util.Constants.SWTMessageBoxType;
 import com.google.code.tvrenamer.model.ShowStore;
-=======
-import com.google.code.tvrenamer.model.ShowStore;
-import com.google.code.tvrenamer.model.util.Constants;
->>>>>>> 8a308e6f
 
 public class UIStarter {
   private static final String pathSeparator = System.getProperty("file.separator");
   public static final String DEFAULT_FORMAT_STRING = "%S [%sx%e] %t";
 
-<<<<<<< HEAD
   private static TVRenamerLogger logger = new TVRenamerLogger(UIStarter.class);
-
-=======
->>>>>>> 8a308e6f
   private static Shell shell;
 
   private Button btnBrowse;
@@ -77,19 +68,8 @@
 
   private Button btnRenameAll;
   private Button btnRenameSelected;
-<<<<<<< HEAD
-
   private Button btnCancel;
-
   private Label lblStatus;
-
-=======
-
-  private Button btnCancel;
-
-  private Label lblStatus;
-
->>>>>>> 8a308e6f
   private List<FileEpisode> files;
 
   public static void main(String[] args) {
@@ -354,12 +334,8 @@
 
   private void setApplicationIcon(Display display) {
     try {
-<<<<<<< HEAD
       InputStream icon = getClass().getResourceAsStream(
       "/icons/tvrenamer.png");
-=======
-      InputStream icon = getClass().getResourceAsStream("/icons/tvrenamer.png");
->>>>>>> 8a308e6f
       if (icon != null) {
         shell.setImage(new Image(display, icon));
       } else {
@@ -392,7 +368,6 @@
         }
       }
       display.dispose();
-<<<<<<< HEAD
     }
     catch(IllegalArgumentException argumentException) {
       String message = "Drag and Drop is not currently supported on your operating system, please use the 'Browse Files' option above";
@@ -407,21 +382,6 @@
     catch(Exception exception) {
       String message = "An error occoured, please check your internet connection, java version or run from the command line to show errors";
       showMessageBox(SWTMessageBoxType.ERROR, message);
-=======
-    } catch (IllegalArgumentException argumentException) {
-      String message = "Drag and Drop is not currently supported on your operating system, please use the 'Browse Files' option above";
-      // showMessageBox(Constants.ERROR, message);
-      // display.dispose();
-      System.out.println(argumentException.getMessage() + " exception: "
-          + message);
-      argumentException.printStackTrace();
-      JOptionPane.showMessageDialog(null, message);
-      // launch();
-      System.exit(1);
-    } catch (Exception exception) {
-      String message = "An error occoured, please check your internet connection, java version or run from the command line to show errors";
-      showMessageBox(Constants.ERROR, message);
->>>>>>> 8a308e6f
       exception.printStackTrace();
     }
   }
@@ -480,15 +440,10 @@
     for (TableItem item : tblResults.getItems()) {
       if (all || item.getChecked()) {
         int index = Integer.parseInt(item.getText(0)) - 1;
-<<<<<<< HEAD
-        
-=======
->>>>>>> 8a308e6f
         FileEpisode episode = files.get(index);
         File file = episode.getFile();
         File newFile = new File(file.getParent() + pathSeparator
             + item.getText(2));
-<<<<<<< HEAD
 
         if (newFile.exists()) {
           String message = "File " + newFile + " already exists.\n" + file + " was not renamed!";
@@ -500,11 +455,6 @@
           renamedFiles++;
           episode.setFile(newFile);
         }
-=======
-        file.renameTo(newFile);
-        renamedFiles++;
-        episode.setFile(newFile);
->>>>>>> 8a308e6f
       }
     }
 
@@ -622,7 +572,6 @@
     switch(type) {
     case QUESTION:
       swtIconValue = SWT.ICON_QUESTION;
-<<<<<<< HEAD
       break;
     case MESSAGE:
       swtIconValue = SWT.ICON_INFORMATION;
@@ -637,10 +586,6 @@
       // Intentional missing break
     default:
       swtIconValue = SWT.OK;
-=======
-    } else {
-      return;
->>>>>>> 8a308e6f
     }
 
     logger.info("swtIconValue: " + swtIconValue);
