--- conflicted
+++ resolved
@@ -17,13 +17,7 @@
   public static FileEpisode parseFilename(String fileName) {
     File f = new File(fileName);
     Matcher matcher = COMPILED_REGEX.matcher(f.getName());
-<<<<<<< HEAD
     if (matcher.matches()) {
-
-=======
-
-    if (matcher.matches()) {
->>>>>>> 8a308e6f
       String show = matcher.group(1);
       show = replacePunctuation(show).trim().toLowerCase();
 
