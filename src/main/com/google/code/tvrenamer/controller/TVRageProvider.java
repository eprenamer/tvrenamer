package com.google.code.tvrenamer.controller;

import java.io.BufferedReader;
import java.io.IOException;
import java.io.InputStream;
import java.io.InputStreamReader;
import java.io.StringReader;
import java.net.URL;
import java.net.UnknownHostException;
import java.util.ArrayList;

import javax.xml.parsers.DocumentBuilder;
import javax.xml.parsers.DocumentBuilderFactory;
import javax.xml.parsers.ParserConfigurationException;
import javax.xml.xpath.XPath;
import javax.xml.xpath.XPathConstants;
import javax.xml.xpath.XPathExpression;
import javax.xml.xpath.XPathExpressionException;
import javax.xml.xpath.XPathFactory;

import org.w3c.dom.Document;
import org.w3c.dom.Node;
import org.w3c.dom.NodeList;
import org.xml.sax.InputSource;
import org.xml.sax.SAXException;

import com.google.code.tvrenamer.model.Season;
import com.google.code.tvrenamer.model.Show;
import com.google.code.tvrenamer.model.util.Constants;
import com.google.code.tvrenamer.view.UIStarter;

/**
 * This class encapsulates the interactions between the application and the TVRage XML Feeds
 *
 * @author Vipul Delwadia
 * @author Dave Harris
 *
 */
public class TVRageProvider {
//  private static Logger logger = Logger.getLogger(TVRageProvider.class);
  private static final String BASE_SEARCH_URL = "http://www.tvrage.com/feeds/search.php?show=";
  private static final String XPATH_SHOW = "//show";
  private static final String XPATH_SHOWID = "showid";
  private static final String XPATH_NAME = "name";
  private static final String XPATH_LINK = "link";

  private TVRageProvider() {
	// Prevents instantiation
  }

  /**
   * Uses the TVRage search tool to retrieve a list of possible shows based on the show name.
   * The list returned is in the order returned by the TVRage search.
   *
   * @param showName the show to search for
   * @return a list of matching shows in the order returned by the TVRage search.
   */
  public static ArrayList<Show> getShowOptions(String showName) {
    ArrayList<Show> options = new ArrayList<Show>();
    showName = showName.replaceAll(" ", "%20");
//    logger.debug(BASE_SEARCH_URL + showName);
    String searchURL = BASE_SEARCH_URL + showName;

    try {
      DocumentBuilderFactory dbf = DocumentBuilderFactory.newInstance();

      URL url = new URL(searchURL);

//      logger.info("Retrieving search results from \"" + url.toString() + "\"");
      InputStream inputStream = url.openStream();
      BufferedReader reader = new BufferedReader(new InputStreamReader(
          inputStream));

//      logger.debug("Before encoding XML");

      String s;
      String xml = "";
      while ((s = reader.readLine()) != null) {
//        logger.debug(s);
        xml += encodeSpecialCharacters(s);
      }

      // logger.debug("xml:\n" + xml);

      DocumentBuilder db = dbf.newDocumentBuilder();
      Document doc = db.parse(new InputSource(new StringReader(xml)));

      XPathFactory factory = XPathFactory.newInstance();
      XPath xpath = factory.newXPath();

      XPathExpression expr = xpath.compile(XPATH_SHOW);

      NodeList shows = (NodeList) expr.evaluate(doc, XPathConstants.NODESET);

      for (int i = 0; i < shows.getLength(); i++) {
        Node eNode = shows.item(i);
        expr = xpath.compile(XPATH_SHOWID);
        String optionId = ((Node) expr.evaluate(eNode, XPathConstants.NODE))
            .getTextContent();
        expr = xpath.compile(XPATH_NAME);
        String optionName = ((Node) expr.evaluate(eNode, XPathConstants.NODE))
            .getTextContent();
        expr = xpath.compile(XPATH_LINK);
        String optionUrl = ((Node) expr.evaluate(eNode, XPathConstants.NODE))
            .getTextContent();
        options.add(new Show(optionId, optionName, optionUrl));
      }
      return options;
    } catch (UnknownHostException e) {
      UIStarter
<<<<<<< HEAD
          .showMessageBox(Constants.SWTMessageBoxType.ERROR,
=======
          .showMessageBox(Constants.ERROR,
>>>>>>> 8a308e6f
              "Unable to connect to http://www.tvrage.com, check your internet connection.");
    } catch (ParserConfigurationException e) {
      e.printStackTrace();
    } catch (SAXException e) {
      e.printStackTrace();
    } catch (XPathExpressionException e) {
      e.printStackTrace();
    } catch (IOException e) {
      e.printStackTrace();
    }

    return options;
  }

  private static final String BASE_LIST_URL = "http://www.tvrage.com/feeds/episode_list.php?sid=";
  private static final String XPATH_ALL = "*";
  private static final String XPATH_EPISODE_LIST = "/Show/Episodelist/Season";
  private static final String XPATH_SEASON_NUM = "seasonnum";
  private static final String XPATH_SEASON_ATTR = "no";
  private static final String XPATH_TITLE = "title";

  /**
   * Uses the TVRage episode listings to populate the Show object with Season and Episode Data
   *
   * @param show the Show object to populate with season and episode data
   */
  public static void getShowListing(Show show) {

    String showURL = BASE_LIST_URL + show.getId();

//    logger.info("Retrieving episode listing from " + showURL);

    DocumentBuilderFactory dbf = DocumentBuilderFactory.newInstance();
    try {
      DocumentBuilder db = dbf.newDocumentBuilder();
      Document doc = db.parse(showURL);
      XPathFactory factory = XPathFactory.newInstance();
      XPath xpath = factory.newXPath();

      XPathExpression expr = xpath.compile(XPATH_EPISODE_LIST);

      NodeList seasons = (NodeList) expr.evaluate(doc, XPathConstants.NODESET);

      for (int i = 0; i < seasons.getLength(); i++) {
        Node sNode = seasons.item(i);
        int sNum = Integer.parseInt(sNode.getAttributes().getNamedItem(XPATH_SEASON_ATTR)
            .getNodeValue());
        Season season = new Season(sNum);
        show.setSeason(sNum, season);

        expr = xpath.compile(XPATH_ALL);
        NodeList episodes = (NodeList) expr.evaluate(sNode,
            XPathConstants.NODESET);
        for (int j = 0; j < episodes.getLength(); j++) {
          Node eNode = episodes.item(j);
          expr = xpath.compile(XPATH_SEASON_NUM);
          Node epNumNode = (Node) expr.evaluate(eNode, XPathConstants.NODE);
          expr = xpath.compile(XPATH_TITLE);
          Node epTitleNode = (Node) expr.evaluate(eNode, XPathConstants.NODE);
//          logger.debug("[" + sNum + "x" + epNumNode.getTextContent() + "] "
//              + epTitleNode.getTextContent());
          season.setEpisode(Integer.parseInt(epNumNode.getTextContent()), epTitleNode
              .getTextContent());
        }
      }
    } catch (ParserConfigurationException e) {
      e.printStackTrace();
    } catch (SAXException e) {
      e.printStackTrace();
    } catch (IOException e) {
      e.printStackTrace();
    } catch (XPathExpressionException e) {
      e.printStackTrace();
    }
  }

  /**
   * Replaces unsafe HTML Characters with HTML Entities
   * @param input string to encode
   * @return HTML safe representation of input
   */
  private static String encodeSpecialCharacters(String input) {
    if (input == null || input.length() == 0) {
      return "";
    }

    // TODO: determine other characters that need to be replaced (eg "'", "-")
    // logger.debug("Input before encoding: [" + input + "]");
    input = input.replaceAll("& ", "&amp; ");
    // logger.debug("Input after encoding: [" + input + "]");
    return input;
  }
}<|MERGE_RESOLUTION|>--- conflicted
+++ resolved
@@ -108,11 +108,7 @@
       return options;
     } catch (UnknownHostException e) {
       UIStarter
-<<<<<<< HEAD
           .showMessageBox(Constants.SWTMessageBoxType.ERROR,
-=======
-          .showMessageBox(Constants.ERROR,
->>>>>>> 8a308e6f
               "Unable to connect to http://www.tvrage.com, check your internet connection.");
     } catch (ParserConfigurationException e) {
       e.printStackTrace();
