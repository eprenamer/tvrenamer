package com.google.code.tvrenamer.model;

import static org.junit.Assert.assertEquals;
import static org.junit.Assert.assertFalse;
import static org.mockito.Matchers.any;
import static org.mockito.Mockito.mock;
import static org.mockito.Mockito.verify;

import java.io.File;
import java.io.IOException;
import java.util.ArrayList;
import java.util.List;
import java.util.logging.Logger;

import org.junit.After;
import org.junit.Before;
import org.junit.Test;

import com.google.code.tvrenamer.controller.ShowInformationListener;


public class FileEpisodeTest {
	private static Logger logger = Logger.getLogger(FileEpisodeTest.class.getName());
	
	private List<File> testFiles;
	private ShowInformationListener mockListener;

	@Before
	public void setUp() throws Exception {
		testFiles = new ArrayList<File>();
		mockListener = mock(ShowInformationListener.class);
	}

	/**
	 * Test case for Issue 37 where the title "$pringfield"
	 * breaks the regex used for String.replaceAll()
	 */
	@Test
	public void testGetNewFilenameSpecialRegexChars() throws Exception {
		String showName = "The Simpsons";
		String title = "$pringfield";
		int seasonNum = 5;
		int episodeNum = 10;
		File file = new File(System.getProperty("java.io.tmpdir") + System.getProperty("file.separator") + "the.simpsons.5.10.avi");
<<<<<<< HEAD
		file.createNewFile();
		testFiles.add(file);
=======
		createFile(file);
>>>>>>> 94bd27ff
		
		Show show = new Show("1", showName, "http://www.tvrage.com/shows/id-6190");
		Season season5 = new Season(seasonNum);
		season5.addEpisode(episodeNum, title);
		show.setSeason(seasonNum, season5);
<<<<<<< HEAD
		ShowStore.addShow(showName, show);		
=======
		ShowStore.addShow(showName, show);
		
		FileEpisode fileEpisode = new FileEpisode(showName, seasonNum, episodeNum, file);
		fileEpisode.setStatus(EpisodeStatus.RENAMED);
		
		String newFilename = fileEpisode.getNewFilename();
		
		assertEquals("The Simpsons [5x10] $pringfield.avi", newFilename);
	}
	
	/**
	 * Ensure that Firefly episodes are ordered correcrly - ie. by DVD not TV order
	 */
	@Test
	public void testFireflyEpisodeOrder() throws Exception {
		String showName = "Firefly";
		int seasonNum = 1;
		int episodeNum = 1;
		File file = new File(System.getProperty("java.io.tmpdir") + System.getProperty("file.separator") + "firefly.1.01.the.train.job.avi");
		createFile(file);
		
		// Verify that the show was already found in the store
		ShowStore.getShow(showName, mockListener);
		verify(mockListener).downloaded(any(Show.class));
		
		FileEpisode episode = new FileEpisode(showName, seasonNum, episodeNum, file);
		episode.setStatus(EpisodeStatus.DOWNLOADED);
>>>>>>> 94bd27ff
		
		String newFilename = episode.getNewFilename();
		
		// Ensure that 1x01 is Serenity and not The Train Job (as per tvrage.com)
		assertEquals("Firefly [1x01] Serenity.avi", newFilename);
	}
	
	/**
	 * Ensure that colons (:) don't make it into the renamed filename
	 * <br />Fixes <a href="http://code.google.com/p/tv-renamer/issues/detail?id=46">Defect 46</a>
	 */
	@Test
	public void testColon() throws Exception {
		String showName = "Steven Seagal: Lawman";
		String title = "The Way of the Gun";
		int seasonNum = 1;
		int episodeNum = 1;
		File file = new File(System.getProperty("java.io.tmpdir") + System.getProperty("file.separator") + "steven.segal.lawman.1.01.avi");
		createFile(file);
		
<<<<<<< HEAD
		fileEpisode = new FileEpisode(showName, seasonNum, episodeNum, file);
=======
		Show show = new Show("1", showName, "http://www.tvrage.com/shows/id-20664");
		Season season1 = new Season(seasonNum);
		season1.addEpisode(episodeNum, title);
		show.setSeason(seasonNum, season1);
		ShowStore.addShow(showName, show);
		
		FileEpisode fileEpisode = new FileEpisode(showName, seasonNum, episodeNum, file);
>>>>>>> 94bd27ff
		fileEpisode.setStatus(EpisodeStatus.RENAMED);
		
		String newFilename = fileEpisode.getNewFilename();
		
		assertFalse("Resulting filename must not contain a ':' as it breaks Windows", newFilename.contains(":"));
	}
	
	/**
	 * Helper method to physically create the file and add to file list for later deletion.
	 */
	private void createFile(File file) throws IOException {
		file.createNewFile();
		testFiles.add(file);
	}
	
	@After
	public void teardown() throws Exception {
		for (File file : testFiles) {
			logger.info("Deleting " + file);
			file.delete();
		}
	}
}<|MERGE_RESOLUTION|>--- conflicted
+++ resolved
@@ -23,11 +23,14 @@
 	private static Logger logger = Logger.getLogger(FileEpisodeTest.class.getName());
 	
 	private List<File> testFiles;
+	
+	private UserPreferences prefs;
 	private ShowInformationListener mockListener;
 
 	@Before
 	public void setUp() throws Exception {
 		testFiles = new ArrayList<File>();
+		prefs = Mockito.mock(UserPreferences.class);
 		mockListener = mock(ShowInformationListener.class);
 	}
 
@@ -42,24 +45,15 @@
 		int seasonNum = 5;
 		int episodeNum = 10;
 		File file = new File(System.getProperty("java.io.tmpdir") + System.getProperty("file.separator") + "the.simpsons.5.10.avi");
-<<<<<<< HEAD
-		file.createNewFile();
-		testFiles.add(file);
-=======
 		createFile(file);
->>>>>>> 94bd27ff
 		
 		Show show = new Show("1", showName, "http://www.tvrage.com/shows/id-6190");
 		Season season5 = new Season(seasonNum);
 		season5.addEpisode(episodeNum, title);
 		show.setSeason(seasonNum, season5);
-<<<<<<< HEAD
-		ShowStore.addShow(showName, show);		
-=======
 		ShowStore.addShow(showName, show);
 		
-		FileEpisode fileEpisode = new FileEpisode(showName, seasonNum, episodeNum, file);
-		fileEpisode.setStatus(EpisodeStatus.RENAMED);
+		Mockito.when(prefs.getRenameReplacementString()).thenReturn("%S [%sx%e] %t");
 		
 		String newFilename = fileEpisode.getNewFilename();
 		
@@ -83,7 +77,6 @@
 		
 		FileEpisode episode = new FileEpisode(showName, seasonNum, episodeNum, file);
 		episode.setStatus(EpisodeStatus.DOWNLOADED);
->>>>>>> 94bd27ff
 		
 		String newFilename = episode.getNewFilename();
 		
@@ -104,9 +97,6 @@
 		File file = new File(System.getProperty("java.io.tmpdir") + System.getProperty("file.separator") + "steven.segal.lawman.1.01.avi");
 		createFile(file);
 		
-<<<<<<< HEAD
-		fileEpisode = new FileEpisode(showName, seasonNum, episodeNum, file);
-=======
 		Show show = new Show("1", showName, "http://www.tvrage.com/shows/id-20664");
 		Season season1 = new Season(seasonNum);
 		season1.addEpisode(episodeNum, title);
@@ -114,7 +104,6 @@
 		ShowStore.addShow(showName, show);
 		
 		FileEpisode fileEpisode = new FileEpisode(showName, seasonNum, episodeNum, file);
->>>>>>> 94bd27ff
 		fileEpisode.setStatus(EpisodeStatus.RENAMED);
 		
 		String newFilename = fileEpisode.getNewFilename();
